/*
 * msmtpd.c
 *
 * This file is part of msmtp, an SMTP client.
 *
<<<<<<< HEAD
 * Copyright (C) 2018, 2019  Martin Lambers <marlam@marlam.de>
 * Copyright (C) 2021 Informatyka Boguslawski sp. z o.o. sp.k., http://www.ib.pl/
=======
 * Copyright (C) 2018, 2019, 2020, 2021  Martin Lambers <marlam@marlam.de>
>>>>>>> 3b9abef0
 *
 *   This program is free software; you can redistribute it and/or modify
 *   it under the terms of the GNU General Public License as published by
 *   the Free Software Foundation; either version 3 of the License, or
 *   (at your option) any later version.
 *
 *   This program is distributed in the hope that it will be useful,
 *   but WITHOUT ANY WARRANTY; without even the implied warranty of
 *   MERCHANTABILITY or FITNESS FOR A PARTICULAR PURPOSE.  See the
 *   GNU General Public License for more details.
 *
 *   You should have received a copy of the GNU General Public License
 *   along with this program.  If not, see <http://www.gnu.org/licenses/>.
 */

#ifdef HAVE_CONFIG_H
# include "config.h"
#endif

#include <stdio.h>
#include <stdlib.h>
#include <string.h>
#include <strings.h>
#include <errno.h>
#include <unistd.h>
#include <signal.h>
#include <arpa/inet.h>
#include <netinet/in.h>
#include <sys/socket.h>
#include <sys/wait.h>
#include <getopt.h>
extern char *optarg;
extern int optind;


/* Built-in defaults */
static const char* DEFAULT_INTERFACE = "127.0.0.1";
static const int DEFAULT_PORT = 25;
static const char* DEFAULT_COMMAND = BINDIR "/msmtp -f %F";
static const size_t SMTP_BUFSIZE = 1024; /* must be at least 512 according to RFC2821 */
static const size_t CMD_BLOCK_SIZE = 4096; /* initial buffer size for command */
static const size_t CMD_MAX_BLOCKS = 16; /* limit memory allocation */
static const int DEFAULT_CMD_ERR_CODE = 554;

/* Read SMTP command from client */
int read_smtp_cmd(FILE* in, char* buf, int bufsize)
{
    if (!fgets(buf, bufsize, in))
        return 1;
    size_t len = strlen(buf);
    if (buf[len - 1] != '\n')
        return 1;
    buf[len - 1] = '\0';
    if (len - 1 > 0 && buf[len - 2] == '\r')
        buf[len - 2] = '\0';
    return 0;
}

/* Read a mail address enclosed in < and > */
int get_addr(const char* inbuf, char* outbuf, int allow_empty, size_t* addrlen)
{
    char* p;

    /* Skip spaces */
    while (*inbuf == ' ')
        inbuf++;
    /* Copy content between '<' and '>' */
    if (inbuf[0] != '<')
        return 1;
    strcpy(outbuf, inbuf + 1);
    size_t len = strlen(outbuf);
    if (len == 0 || outbuf[len - 1] != '>')
        return 1;
    outbuf[--len] = '\0';
    /* Check if characters are valid */
    for (p = outbuf; *p; p++) {
        if ((*p >= 'a' && *p <= 'z')
                || (*p >= 'A' && *p <= 'Z')
                || (*p >= '0' && *p <= '9')
                || *p == '.' || *p == '@' || *p == '_' || *p == '-'
                || *p == '+' || *p == '/') {
            /* Character allowed. Note that this set is very restrictive;
             * more characters might be added to the whitelist if the need
             * arises */
            continue;
        } else {
            /* Invalid character */
            return 1;
        }
    }
    /* Check for special case of zero length */
    if (outbuf[0] == '\0') {
        if (allow_empty) {
            strcpy(outbuf, "MAILER-DAEMON");
            len = 13;
        } else {
            return 1;
        }
    }
    /* Store length */
    *addrlen = len;
    return 0;
}

/* Pipe a mail */
int smtp_pipe(FILE* in, FILE* pipe, char* buf, size_t bufsize)
{
    int line_starts;
    int line_continues;
    size_t len;
    char *p;

    line_continues = 0;
    for (;;) {
        line_starts = !line_continues;
        if (!fgets(buf, bufsize, in))
            return 1;
        len = strlen(buf);
        if (len > 0 && buf[len - 1] == '\n') {
            /* first case: we have a line end */
            buf[--len] = '\0';
            if (len > 0 && buf[len - 1] == '\r')
                buf[--len] = '\0';
            line_continues = 0;
        } else if (len == bufsize - 1) {
            /* second case: the line continues */
            if (buf[len - 1] == '\r') {
                /* We have CRLF that is divided by the buffer boundary. Since CR
                 * may not appear alone in a mail according to RFC2822, we
                 * know that the next buffer will be "\n\0", so it's safe to
                 * just delete the CR. */
                buf[--len] = '\0';
            }
            line_continues = 1;
        } else {
            /* third case: this is the last line, and it lacks a newline
             * character */
            line_continues = 0;
        }
        p = buf;
        if (line_starts && buf[0] == '.') {
            if (buf[1] == '\0') {
                /* end of mail */
                break;
            } else {
                /* remove leading dot */
                p = buf + 1;
                len--;
            }
        }
        if (fwrite(p, sizeof(char), len, pipe) != len)
            return 1;
        if (!line_continues && fputc('\n', pipe) == EOF)
            return 1;
    }
    if (fflush(pipe) != 0)
        return 1;
    return 0;
}

/* SMTP session with input and output from FILE descriptors.
 * Mails are piped to the given command, where the first occurrence of %F
 * will be replaced with the envelope-from address, and all recipient addresses
 * will be appended as arguments. */
int msmtpd_session(FILE* in, FILE* out, const char* command, int* cmd_err_code)
{
    char buf[SMTP_BUFSIZE];
    char addrbuf[SMTP_BUFSIZE];
    size_t addrlen;
    char* cmd;
    char* tmpcmd;
    size_t cmd_blocks;
    size_t cmd_index;
    int envfrom_was_handled;
    int recipient_was_seen;
    FILE* pipe;
    int pipe_status;
    size_t i;

    setlinebuf(out);
    fprintf(out, "220 localhost ESMTP msmtpd\r\n");
    if (read_smtp_cmd(in, buf, SMTP_BUFSIZE) != 0)
        return 1;
    if (strncasecmp(buf, "EHLO ", 5) != 0 && strncasecmp(buf, "HELO ", 5) != 0) {
        fprintf(out, "500 Expected EHLO or HELO\r\n");
        return 1;
    }
    fprintf(out, "250 localhost\r\n");
    if (read_smtp_cmd(in, buf, SMTP_BUFSIZE) != 0)
        return 1;

    for (;;) {
        cmd_index = 0;
        envfrom_was_handled = 0;
        recipient_was_seen = 0;

        if (strncasecmp(buf, "MAIL FROM:", 10) != 0 && strcasecmp(buf, "QUIT") != 0) {
            fprintf(out, "500 Expected MAIL FROM:<addr> or QUIT\r\n");
            return 1;
        }
        if (strcasecmp(buf, "QUIT") == 0) {
            fprintf(out, "221 Bye\r\n");
            return 0;
        }
        if (get_addr(buf + 10, addrbuf, 1, &addrlen) != 0) {
            fprintf(out, "501 Invalid address\r\n");
            return 1;
        }

        cmd_blocks = 1;
        while (cmd_blocks * CMD_BLOCK_SIZE < strlen(command) + addrlen + 2 * SMTP_BUFSIZE)
            cmd_blocks++;
        cmd = malloc(cmd_blocks * CMD_BLOCK_SIZE);
        if (!cmd) {
            fprintf(out, "554 %s\r\n", strerror(ENOMEM));
            return 1;
        }

        for (i = 0; command[i];) {
            if (!envfrom_was_handled && command[i] == '%' && command[i + 1] == 'F') {
                memcpy(cmd + cmd_index, addrbuf, addrlen);
                cmd_index += addrlen;
                i += 2;
                envfrom_was_handled = 1;
            } else {
                cmd[cmd_index] = command[i];
                cmd_index++;
                i++;
            }
        }
        fprintf(out, "250 Ok\r\n");

        for (;;) {
            if (read_smtp_cmd(in, buf, SMTP_BUFSIZE) != 0) {
                free(cmd);
                return 1;
            }
            if (!recipient_was_seen) {
                if (strncasecmp(buf, "RCPT TO:", 8) != 0) {
                    fprintf(out, "500 Expected RCPT TO:<addr>\r\n");
                    free(cmd);
                    return 1;
                }
            } else {
                if (strncasecmp(buf, "RCPT TO:", 8) != 0 && strcasecmp(buf, "DATA") != 0) {
                    fprintf(out, "500 Expected RCPT TO:<addr> or DATA\r\n");
                    free(cmd);
                    return 1;
                }
            }
            if (strcasecmp(buf, "DATA") == 0) {
                break;
            } else {
                if (get_addr(buf + 8, addrbuf, 0, &addrlen) != 0) {
                    fprintf(out, "501 Invalid address\r\n");
                    free(cmd);
                    return 1;
                }
                if (cmd_index + 1 + addrlen + 1 >= cmd_blocks * CMD_BLOCK_SIZE) {
                    cmd_blocks++;
                    if (cmd_blocks > CMD_MAX_BLOCKS) {
                        fprintf(out, "554 Too many recipients\r\n");
                        free(cmd);
                        return 1;
                    }
                    tmpcmd = realloc(cmd, cmd_blocks * CMD_MAX_BLOCKS);
                    if (!tmpcmd) {
                        free(cmd);
                        fprintf(out, "554 %s\r\n", strerror(ENOMEM));
                        return 1;
                    }
                    cmd = tmpcmd;
                }
                cmd[cmd_index++] = ' ';
                memcpy(cmd + cmd_index, addrbuf, addrlen);
                cmd_index += addrlen;
                fprintf(out, "250 Ok\r\n");
                recipient_was_seen = 1;
            }
        }
        cmd[cmd_index++] = '\0';

<<<<<<< HEAD
    pipe = popen(cmd, "w");
    free(cmd);
    if (!pipe) {
        fprintf(out, "%d Cannot start pipe command\r\n", *cmd_err_code);
        return 1;
    }
    fprintf(out, "354 Send data\r\n");
    if (smtp_pipe(in, pipe, buf, SMTP_BUFSIZE) != 0) {
        fprintf(out, "%d Cannot pipe mail to command\r\n", *cmd_err_code);
        return 1;
    }
    pipe_status = pclose(pipe);
    if (pipe_status == -1 || !WIFEXITED(pipe_status)) {
        fprintf(out, "%d Pipe command failed to execute\r\n", *cmd_err_code);
        return 1;
    } else if (WEXITSTATUS(pipe_status) != 0) {
        fprintf(out, "%d Pipe command reported error %d\r\n", *cmd_err_code, WEXITSTATUS(pipe_status));
        return 1;
    }
=======
        pipe = popen(cmd, "w");
        free(cmd);
        if (!pipe) {
            fprintf(out, "554 Cannot start pipe command\r\n");
            return 1;
        }
        fprintf(out, "354 Send data\r\n");
        if (smtp_pipe(in, pipe, buf, SMTP_BUFSIZE) != 0) {
            fprintf(out, "554 Cannot pipe mail to command\r\n");
            return 1;
        }
        pipe_status = pclose(pipe);
        if (pipe_status == -1 || !WIFEXITED(pipe_status)) {
            fprintf(out, "554 Pipe command failed to execute\r\n");
            return 1;
        } else if (WEXITSTATUS(pipe_status) != 0) {
            fprintf(out, "554 Pipe command reported error %d\r\n", WEXITSTATUS(pipe_status));
            return 1;
        }
>>>>>>> 3b9abef0

        fprintf(out, "250 Ok, mail was piped\r\n");
        if (read_smtp_cmd(in, buf, SMTP_BUFSIZE) != 0)
            break; /* ignore missing QUIT */
    }
    return 0;
}

/* Parse the command line */
int parse_command_line(int argc, char* argv[],
        int* print_version, int* print_help,
        int* inetd,
        const char** interface, int* port,
        const char** command,
        int* cmd_err_code)
{
    enum {
        msmtpd_option_version,
        msmtpd_option_help,
        msmtpd_option_inetd,
        msmtpd_option_port,
        msmtpd_option_interface,
        msmtpd_option_command,
        msmtpd_option_cmd_err_code
    };

    struct option options[] = {
        { "version", no_argument, 0, msmtpd_option_version },
        { "help", no_argument, 0, msmtpd_option_help },
        { "inetd", no_argument, 0, msmtpd_option_inetd },
        { "port", required_argument, 0, msmtpd_option_port },
        { "interface", required_argument, 0, msmtpd_option_interface },
        { "command", required_argument, 0, msmtpd_option_command },
        { "cmd-err-code", required_argument, 0, msmtpd_option_cmd_err_code },
        { 0, 0, 0, 0 }
    };

    for (;;) {
        int option_index = -1;
        int c = getopt_long(argc, argv, "", options, &option_index);
        if (c == -1)
            break;
        if (optarg && optarg[0] == '\0') {
            fprintf(stderr, "%s: option '--%s' requires non-empty argument\n", argv[0],
                    options[option_index].name);
            return 1;
        }
        switch (c) {
        case msmtpd_option_version:
            *print_version = 1;
            break;
        case msmtpd_option_help:
            *print_help = 1;
            break;
        case msmtpd_option_inetd:
            *inetd = 1;
            break;
        case msmtpd_option_port:
            *port = atoi(optarg);
            break;
        case msmtpd_option_interface:
            *interface = optarg;
            break;
        case msmtpd_option_command:
            *command = optarg;
            break;
        case msmtpd_option_cmd_err_code:
            *cmd_err_code = atoi(optarg);
            break;
        default:
            return 1;
            break;
        }
    }
    if (argc - optind > 0) {
        fprintf(stderr, "%s: too many arguments\n", argv[0]);
        return 1;
    }
    return 0;
}

int main(int argc, char* argv[])
{
    /* Exit status values according to LSB init script recommendations */
    const int exit_ok = 0;
    const int exit_not_running = 3;

    /* Configuration */
    int print_version = 0;
    int print_help = 0;
    int inetd = 0;
    const char* interface = DEFAULT_INTERFACE;
    int port = DEFAULT_PORT;
    const char* command = DEFAULT_COMMAND;
    int cmd_err_code = DEFAULT_CMD_ERR_CODE;

    /* Command line */
    if (parse_command_line(argc, argv,
                &print_version, &print_help,
                &inetd, &interface, &port, &command, &cmd_err_code) != 0) {
        return exit_not_running;
    }
    if (print_version) {
        printf("msmtpd version %s\n", VERSION);
        printf("Copyright (C) 2021 Martin Lambers.\n"
                "This is free software.  You may redistribute copies of it under the terms of\n"
                "the GNU General Public License <http://www.gnu.org/licenses/gpl.html>.\n"
                "There is NO WARRANTY, to the extent permitted by law.\n");
        return exit_ok;
    }
    if (print_help) {
        printf("Usage: msmtpd [option...]\n");
        printf("Options:\n");
        printf("  --version              print version\n");
        printf("  --help                 print help\n");
        printf("  --inetd                start single SMTP session on stdin/stdout\n");
        printf("  --interface=ip         listen on ip instead of %s\n", DEFAULT_INTERFACE);
        printf("  --port=number          listen on port number instead of %d\n", DEFAULT_PORT);
        printf("  --command=cmd          pipe mails to cmd instead of %s\n", DEFAULT_COMMAND);
        printf("  --cmd-err-code=number  use SMTP code number if command not executed successfully instead of %d\n", DEFAULT_CMD_ERR_CODE);
        return exit_ok;
    }

    /* Do it */
    signal(SIGPIPE, SIG_IGN); /* Do not terminate when piping fails; we want to handle that error */
    if (inetd) {
        /* We are no daemon, so we can just signal error with exit status 1 and success with 0 */
        return msmtpd_session(stdin, stdout, command, &cmd_err_code);
    } else {
        int ipv6;
        struct sockaddr_in6 sa6;
        struct sockaddr_in sa4;
        int listen_fd;
        int on = 1;

        /* Set interface */
        memset(&sa6, 0, sizeof(sa6));
        if (inet_pton(AF_INET6, interface, &sa6.sin6_addr) != 0) {
            ipv6 = 1;
            sa6.sin6_family = AF_INET6;
            sa6.sin6_port = htons(port);
        } else {
            memset(&sa4, 0, sizeof(sa4));
            if (inet_pton(AF_INET, interface, &sa4.sin_addr) != 0) {
                ipv6 = 0;
                sa4.sin_family = AF_INET;
                sa4.sin_port = htons(port);
            } else {
                fprintf(stderr, "%s: invalid interface\n", argv[0]);
                return exit_not_running;
            }
        }

        /* Create and set up listening socket */
        listen_fd = socket(ipv6 ? PF_INET6 : PF_INET, SOCK_STREAM, 0);
        if (listen_fd < 0) {
            fprintf(stderr, "%s: cannot create socket: %s\n", argv[0], strerror(errno));
            return exit_not_running;
        }
        if (setsockopt(listen_fd, SOL_SOCKET, SO_REUSEADDR, &on, sizeof(on)) < 0) {
            fprintf(stderr, "%s: cannot set socket option: %s\n", argv[0], strerror(errno));
            return exit_not_running;
        }
        if (bind(listen_fd,
                    ipv6 ? (struct sockaddr*)&sa6 : (struct sockaddr*)&sa4,
                    ipv6 ? sizeof(sa6) : sizeof(sa4)) < 0) {
            fprintf(stderr, "%s: cannot bind to %s:%d: %s\n", argv[0], interface, port, strerror(errno));
            return exit_not_running;
        }
        if (listen(listen_fd, 128) < 0) {
            fprintf(stderr, "%s: cannot listen on socket: %s\n", argv[0], strerror(errno));
            return exit_not_running;
        }

        /* Set up signal handling, in part conforming to freedesktop.org modern daemon requirements */
        signal(SIGHUP, SIG_IGN); /* Reloading configuration does not make sense for us */
        signal(SIGTERM, SIG_DFL); /* We can be terminated as long as there is no running session */
        signal(SIGCHLD, SIG_IGN); /* Make sure child processes do not become zombies */

        /* Accept connection */
        for (;;) {
            int conn_fd = accept(listen_fd, NULL, NULL);
            if (conn_fd < 0) {
                fprintf(stderr, "%s: cannot accept connection: %s\n", argv[0], strerror(errno));
                return exit_not_running;
            }
            if (fork() == 0) {
                /* Child process */
                FILE* conn;
                int ret;
                signal(SIGTERM, SIG_IGN); /* A running session should not be terminated */
                signal(SIGCHLD, SIG_DFL); /* Make popen()/pclose() work again */
                conn = fdopen(conn_fd, "rb+");
                ret = msmtpd_session(conn, conn, command, &cmd_err_code);
                fclose(conn);
                exit(ret); /* exit status does not really matter since nobody checks it, but still... */
            } else {
                /* Parent process */
                close(conn_fd);
            }
        }
    }

    return exit_ok;
}<|MERGE_RESOLUTION|>--- conflicted
+++ resolved
@@ -3,12 +3,8 @@
  *
  * This file is part of msmtp, an SMTP client.
  *
-<<<<<<< HEAD
- * Copyright (C) 2018, 2019  Martin Lambers <marlam@marlam.de>
+ * Copyright (C) 2018, 2019, 2020, 2021  Martin Lambers <marlam@marlam.de>
  * Copyright (C) 2021 Informatyka Boguslawski sp. z o.o. sp.k., http://www.ib.pl/
-=======
- * Copyright (C) 2018, 2019, 2020, 2021  Martin Lambers <marlam@marlam.de>
->>>>>>> 3b9abef0
  *
  *   This program is free software; you can redistribute it and/or modify
  *   it under the terms of the GNU General Public License as published by
@@ -291,47 +287,25 @@
         }
         cmd[cmd_index++] = '\0';
 
-<<<<<<< HEAD
-    pipe = popen(cmd, "w");
-    free(cmd);
-    if (!pipe) {
-        fprintf(out, "%d Cannot start pipe command\r\n", *cmd_err_code);
-        return 1;
-    }
-    fprintf(out, "354 Send data\r\n");
-    if (smtp_pipe(in, pipe, buf, SMTP_BUFSIZE) != 0) {
-        fprintf(out, "%d Cannot pipe mail to command\r\n", *cmd_err_code);
-        return 1;
-    }
-    pipe_status = pclose(pipe);
-    if (pipe_status == -1 || !WIFEXITED(pipe_status)) {
-        fprintf(out, "%d Pipe command failed to execute\r\n", *cmd_err_code);
-        return 1;
-    } else if (WEXITSTATUS(pipe_status) != 0) {
-        fprintf(out, "%d Pipe command reported error %d\r\n", *cmd_err_code, WEXITSTATUS(pipe_status));
-        return 1;
-    }
-=======
         pipe = popen(cmd, "w");
         free(cmd);
         if (!pipe) {
-            fprintf(out, "554 Cannot start pipe command\r\n");
+            fprintf(out, "%d Cannot start pipe command\r\n", *cmd_err_code);
             return 1;
         }
         fprintf(out, "354 Send data\r\n");
         if (smtp_pipe(in, pipe, buf, SMTP_BUFSIZE) != 0) {
-            fprintf(out, "554 Cannot pipe mail to command\r\n");
+            fprintf(out, "%d Cannot pipe mail to command\r\n", *cmd_err_code);
             return 1;
         }
         pipe_status = pclose(pipe);
         if (pipe_status == -1 || !WIFEXITED(pipe_status)) {
-            fprintf(out, "554 Pipe command failed to execute\r\n");
+            fprintf(out, "%d Pipe command failed to execute\r\n", *cmd_err_code);
             return 1;
         } else if (WEXITSTATUS(pipe_status) != 0) {
-            fprintf(out, "554 Pipe command reported error %d\r\n", WEXITSTATUS(pipe_status));
-            return 1;
-        }
->>>>>>> 3b9abef0
+            fprintf(out, "%d Pipe command reported error %d\r\n", *cmd_err_code, WEXITSTATUS(pipe_status));
+            return 1;
+        }
 
         fprintf(out, "250 Ok, mail was piped\r\n");
         if (read_smtp_cmd(in, buf, SMTP_BUFSIZE) != 0)
